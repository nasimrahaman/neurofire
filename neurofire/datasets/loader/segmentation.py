--- conflicted
+++ resolved
@@ -16,43 +16,28 @@
 class SegmentationVolume(io.HDF5VolumeLoader):
     def __init__(self, path, path_in_file,
                  data_slice=None, name=None, dtype='float32',
-<<<<<<< HEAD
-                 preserved_label=None,
-                 label_components=True, **slicing_config):
-=======
+                 preserved_label=None, 
                  label_volume=True, binarize=False, **slicing_config):
->>>>>>> bef2bde9
         # Init super
         super(SegmentationVolume, self).__init__(path=path, path_in_h5_dataset=path_in_file,
                                                  data_slice=data_slice, name=name, **slicing_config)
 
         assert isinstance(dtype, str)
         self.dtype = dtype
-<<<<<<< HEAD
         self.preserved_label = preserved_label
-=======
         self.label_volume = label_volume
         self.binarize = binarize
->>>>>>> bef2bde9
         # Make transforms
         self.transforms = self.get_transforms()
 
-<<<<<<< HEAD
-    def get_transforms(self, label_components):
-        transforms = Compose(ConnectedComponents3D(preserved_label=self.preserved_label,
-                                                       label_components=label_components),
-                                 Cast(self.dtype))
-        return transforms
-=======
     def get_transforms(self):
         transforms = []
-        if self.label_volume:
-            transforms.append(ConnectedComponents3D())
+        transforms.append(ConnectedComponents3D(preserved_label=self.preserved_label,
+                              label_components=self.label_volume))
         if self.binarize:
             transforms.append(BinarizeSegmentation())
         transforms.append(Cast(self.dtype))
         return Compose(*transforms)
->>>>>>> bef2bde9
 
 
 class N5SegmentationVolume(io.LazyN5VolumeLoader):
