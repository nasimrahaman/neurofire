from math import ceil, floor
import inferno.io.volumetric as io
from inferno.io.transform import Compose
from inferno.io.transform.volume import AdditiveNoise
from inferno.io.transform.generic import Cast, Normalize
from inferno.io.core.base import SyncableDataset
from inferno.io.core.base import IndexSpec
from inferno.utils.io_utils import yaml2dict

from neurofire.transform.defect_augmentation import DefectAugmentation
from neurofire.transform.volume import Normalize01

try:
    import z5py
    WITH_Z5PY = True
except ImportError:
    WITH_Z5PY = False

try:
    from mu_net.transform.superpixel_augmentation import WatershedAugmentation
except ImportError:
    WatershedAugmentation = None


def read_param(param, name, type_):
    if param is None:
        return None
    if isinstance(param, dict):
        assert name is not None
        assert name in param
        return param[name]
    elif isinstance(param, type_):
        return param
    else:
        raise AttributeError("No such param %s" % name)


class RawVolume(io.HDF5VolumeLoader):
    def __init__(self, path, path_in_file=None,
                 data_slice=None, name=None, dtype='float32',
                 mean=None, std=None, sigma=None, zero_mean_unit_variance=True,
                 p_augment_ws=0., **slicing_config):
        super().__init__(path=path, path_in_h5_dataset=path_in_file,
                         data_slice=data_slice, name=name, **slicing_config)
        # Record attributes
        assert isinstance(dtype, str)
        self.dtype = dtype
        # Make transforms
        self.transforms = self.get_transforms(mean, std, sigma,
                                              p_augment_ws, zero_mean_unit_variance)

    def get_transforms(self, mean, std, sigma,
                       p_augment_ws, zero_mean_unit_variance):
        transforms = Compose(Cast(self.dtype))
        # add normalization (zero mean / unit variance)
        if zero_mean_unit_variance:
            transforms.add(Normalize(mean=mean, std=std))
        else:
            transforms.add(Normalize01())
        # add noise transform if specified
        if sigma is not None:
            transforms.add(AdditiveNoise(sigma=sigma))
        # add watershed super-pixel augmentation is specified
        if p_augment_ws > 0.:
            assert WatershedAugmentation is not None
            transforms.add(WatershedAugmentation(p_augment_ws, invert=True))
        return transforms


class N5RawVolume(io.LazyN5VolumeLoader):
    def __init__(self, path, path_in_file=None,
                 data_slice=None, name=None, dtype='float32',
                 mean=None, std=None, sigma=None,
                 zero_mean_unit_variance=True, p_augment_ws=0,
                 **slicing_config):
        super().__init__(path=path, path_in_file=path_in_file,
                         data_slice=data_slice, name=name, **slicing_config)
        # Record attributes
        assert isinstance(dtype, str)
        self.dtype = dtype
        # Make transforms
        self.transforms = self.get_transforms(mean, std, sigma,
                                              p_augment_ws, zero_mean_unit_variance)

<<<<<<< HEAD
    def get_transforms(self, mean, std, sigma):
        if sigma is None:
            transforms = Compose(Cast(self.dtype, apply_to=[0]),
                                 Normalize(mean=mean, std=std, apply_to=[0]))
        else:
            transforms = Compose(Cast(self.dtype, apply_to=[0]),
                                 Normalize(mean=mean, std=std, apply_to=[0]),
                                 AdditiveNoise(sigma=sigma, apply_to=[0]))
=======
    def get_transforms(self, mean, std, sigma,
                       p_augment_ws, zero_mean_unit_variance):
        transforms = Compose(Cast(self.dtype))
        # add normalization (zero mean / unit variance)
        if zero_mean_unit_variance:
            transforms.add(Normalize(mean=mean, std=std))
        else:
            transforms.add(Normalize01())
        # add noist transform if specified
        if sigma is not None:
            transforms.add(AdditiveNoise(sigma=sigma))
        # add watershed super-pixel augmentation is specified
        if p_augment_ws > 0.:
            assert WatershedAugmentation is not None
            transforms.add(WatershedAugmentation(p_augment_ws, invert=True))
>>>>>>> bef2bde9
        return transforms


class RawVolumeWithDefectAugmentation(RawVolume):
    def __init__(self, path, defect_augmentation_config,
                 name=None, path_in_file=None,
                 data_slice=None, dtype='float32',
                 ignore_slice_list=None, mean=None, std=None,
                 sigma=None, zero_mean_unit_variance=True,
                 p_augment_ws=0., **slicing_config):

        super().__init__(path=path, path_in_file=path_in_file,
                         data_slice=data_slice, name=name,
                         dtype=dtype, mean=mean, std=std, sigma=sigma,
                         p_augment_ws=p_augment_ws,
                         zero_mean_unit_variance=zero_mean_unit_variance,
                         **slicing_config)

        defect_augmentation_config = yaml2dict(defect_augmentation_config)
        defect_augmentation_config.update({'ignore_slice_list': ignore_slice_list})
        self.defect_augmentation = DefectAugmentation.from_config(defect_augmentation_config)
        self.cast = Cast(self.dtype)

    def __getitem__(self, index):
        # Casting to int would allow index to be IndexSpec objects.
        index = int(index)
<<<<<<< HEAD
        slices = self.base_sequence[index]
        sliced_volume = self.volume[tuple(slices)]
        transformed = sliced_volume.astype('float32')
=======
        slices = tuple(self.base_sequence[index])
        vol = self.volume[slices]
>>>>>>> bef2bde9

        # first we need to cast to the proper dtype
        vol = self.cast(vol)

        # next apply the defect transformations
        # NOTE the defect transformations need to be applied before the other transformations,
        # otherwise they screw with the normalization !
        z_offset = slices[0].start
        vol = self.defect_augmentation(vol, z_offset=z_offset)

        # apply the normal transformations (including normalization)
        if self.transforms is not None:
            vol = self.transforms(vol)

        transformed = [transformed] if not isinstance(transformed, (list, tuple)) else transformed
        transformed = transformed if self.transforms is None  else\
            self.transforms(*transformed)

        if self.return_index_spec:
            return vol, IndexSpec(index=index, base_sequence_at_index=slices)
        else:
            return vol

    @classmethod
    def from_config(cls, config):
        config = yaml2dict(config)
        path = config.get('path')
        defect_augmentation_config = config.get('defect_augmentation_config')
        path_in_h5_dataset = config.get('path_in_h5_dataset', None)
        data_slice = config.get('data_slice', None)
        name = config.get('name', None)
        dtype = config.get('dtype', 'float32')
        ignore_slice_list = config.get('ignore_slice_list', None)
        slicing_config = config.get('slicing_config', None)
        return cls(path, defect_augmentation_config,
                   path_in_h5_dataset=path_in_h5_dataset,
                   data_slice=data_slice, name=name, dtype=dtype,
                   ignore_slice_list=ignore_slice_list, **slicing_config)


class MultiscaleRawVolume(SyncableDataset):
    def __init__(self, path, paths_in_file,
                 name=None, dtype='float32', mean=None, std=None,
                 scale_factors=None, downscale_policy=None, **slicing_config):
        assert WITH_Z5PY
        assert isinstance(paths_in_file, (list, tuple)), type(paths_in_file)
        self.n_scales = len(paths_in_file)
        assert self.n_scales >= 2

        # the downscale policy determines the shape of the
        # volumes returned at lower scales.
        # e.g. if downscale policy == 1, the shape will
        # be the same as downsampling at the original scale
        # if 0.5 it will be half the shape etc.
        # if None, the downscaled volume will not be changed.
        # downscale_policy can also be a tuple, then the
        # second factor will be the required divisor for the shape
        self.downscale_policy = downscale_policy

        # get the downscaling factors
        if scale_factors is None:
            self.scale_factors = [2**i for i in range(self.n_scales)]
        else:
            assert len(scale_factors) == self.n_scales
            self.scale_factors = scale_factors

        self.name = name
        self.dtype = read_param(dtype, name, str)
        self.path = read_param(path, name, str)
        self.paths_in_file = read_param(paths_in_file, name, list)
        # we assume that the slicing config is w.r.t. the volume at highest resolution
        # and that this is the volume at index 0 of `paths_in_dataset`
        # TODO add option to switch between n5, h5 etc.
        self.dataset0 = io.LazyN5VolumeLoader(self.path, self.paths_in_file[0],
                                              name=name, **slicing_config)
        # load the volumes at lower scales
        self.datasets = [z5py.File(self.path)[pid] for pid in self.paths_in_file[1:]]
        # we need offset for proper coordinate transformations.
        # we assume that these are stored as attribute `offset` in the
        # datasets
        self.offsets = [z5py.File(self.path)[pid].attrs['offset']
                        for pid in self.paths_in_file[1:]]
        self.transforms = self.get_transforms(mean, std)
        super().__init__(self.dataset0.base_sequence)

    def get_transforms(self, mean, std):
        transforms = Compose(Cast(self.dtype),
                             Normalize(mean=mean, std=std))
        return transforms

    # get the data at lower scale
    def _get_scale(self, slices, scale):
        scale_factor = self.scale_factors[scale]
        # need to substract 1 when indexing, because we store
        # the dataset for 0th scale differently and don't have offsets
        ds = self.datasets[scale - 1]
        offset = self.offsets[scale - 1]

        # downscale the bounding box defined by slices
        if isinstance(scale_factor, int):
            slices_ = tuple(slice(sl.start // scale_factor + off,
                                  sl.stop // scale_factor + off)
                            for sl, off in zip(slices, offset))
        elif isinstance(scale_factor, (tuple, list)):
            slices_ = tuple(slice(sl.start // sf + off, sl.stop // sf + off)
                            for sl, sf, off in zip(slices, scale_factor, offset))
        else:
            raise NotImplementedError

        # enlarge the bounding box according to our downscale policy
        if self.downscale_policy is not None:
            original_shape = tuple(sl.stop - sl.start for sl in slices)
            scale_shape = tuple(sl.stop - sl.start for sl in slices_)
            if isinstance(self.downscale_policy, int):
                shape_factor = self.downscale_policy
                mandatory_divisor = None
            elif isinstance(self.downscale_policy, tuple):
                shape_factor, mandatory_divisor = self.downscale_policy
            else:
                raise NotImplementedError
            target_shape = tuple(min(int(sh * shape_factor), dsh)
                                 for sh, dsh in zip(original_shape, scale_shape))

            # change the target shape to fit the mandatory divisor if given
            if mandatory_divisor is not None:
                mandatory_divisor = mandatory_divisor if isinstance(mandatory_divisor,
                                                                    (tuple, list)) else\
                    (mandatory_divisor,) * len(target_shape)
                target_shape = tuple(ts if ts % md == 0 else ts + (md - ts % md)
                                     for ts, md in zip(target_shape, mandatory_divisor))

            shape_diff = tuple((os - ts) / 2
                               for os, ts in zip(original_shape, target_shape))
            # FIXME this will not yield the correct size for odd target shapes
            slices_ = tuple(slice(sl.start - floor(sd),
                                  sl.stop + ceil(sd)) for sl, sd in zip(slices_,
                                                                        shape_diff))

        return ds[slices_]

    def __getitem__(self, index):
        # first, we load the chunk at original scale
        index = int(index)
        v0 = self.dataset0[index]

        # next, we get the slices at original scale and transform
        # them to the lower scales
        slices = tuple(self.dataset0.base_sequence[index])
        # we need to make sure that the len of slices corresponds to
        # our number of dimensions TODO don't hard-code to 3
        assert len(slices) == 3, str(len(slices))
        volumes = [v0]
        for scale in range(1, self.n_scales):
            volumes.append(self._get_scale(slices, scale))

        if self.transforms is None:
            transformed = volumes
        else:
            transformed = [self.transforms(vol) for vol in volumes]

        return transformed<|MERGE_RESOLUTION|>--- conflicted
+++ resolved
@@ -39,31 +39,32 @@
     def __init__(self, path, path_in_file=None,
                  data_slice=None, name=None, dtype='float32',
                  mean=None, std=None, sigma=None, zero_mean_unit_variance=True,
-                 p_augment_ws=0., **slicing_config):
+                 p_augment_ws=0., apply_to=(0, ), **slicing_config):
         super().__init__(path=path, path_in_h5_dataset=path_in_file,
                          data_slice=data_slice, name=name, **slicing_config)
         # Record attributes
         assert isinstance(dtype, str)
         self.dtype = dtype
+        self.apply_to = apply_to
         # Make transforms
         self.transforms = self.get_transforms(mean, std, sigma,
                                               p_augment_ws, zero_mean_unit_variance)
 
     def get_transforms(self, mean, std, sigma,
                        p_augment_ws, zero_mean_unit_variance):
-        transforms = Compose(Cast(self.dtype))
+        transforms = Compose(Cast(self.dtype, apply_to=self.apply_to))
         # add normalization (zero mean / unit variance)
         if zero_mean_unit_variance:
-            transforms.add(Normalize(mean=mean, std=std))
+            transforms.add(Normalize(mean=mean, std=std, apply_to=self.apply_to))
         else:
             transforms.add(Normalize01())
         # add noise transform if specified
         if sigma is not None:
-            transforms.add(AdditiveNoise(sigma=sigma))
+            transforms.add(AdditiveNoise(sigma=sigma, apply_to=self.apply_to))
         # add watershed super-pixel augmentation is specified
         if p_augment_ws > 0.:
             assert WatershedAugmentation is not None
-            transforms.add(WatershedAugmentation(p_augment_ws, invert=True))
+            transforms.add(WatershedAugmentation(p_augment_ws, invert=True, apply_to=self.apply_to))
         return transforms
 
 
@@ -82,16 +83,6 @@
         self.transforms = self.get_transforms(mean, std, sigma,
                                               p_augment_ws, zero_mean_unit_variance)
 
-<<<<<<< HEAD
-    def get_transforms(self, mean, std, sigma):
-        if sigma is None:
-            transforms = Compose(Cast(self.dtype, apply_to=[0]),
-                                 Normalize(mean=mean, std=std, apply_to=[0]))
-        else:
-            transforms = Compose(Cast(self.dtype, apply_to=[0]),
-                                 Normalize(mean=mean, std=std, apply_to=[0]),
-                                 AdditiveNoise(sigma=sigma, apply_to=[0]))
-=======
     def get_transforms(self, mean, std, sigma,
                        p_augment_ws, zero_mean_unit_variance):
         transforms = Compose(Cast(self.dtype))
@@ -107,7 +98,6 @@
         if p_augment_ws > 0.:
             assert WatershedAugmentation is not None
             transforms.add(WatershedAugmentation(p_augment_ws, invert=True))
->>>>>>> bef2bde9
         return transforms
 
 
@@ -116,7 +106,7 @@
                  name=None, path_in_file=None,
                  data_slice=None, dtype='float32',
                  ignore_slice_list=None, mean=None, std=None,
-                 sigma=None, zero_mean_unit_variance=True,
+                 sigma=None, zero_mean_unit_variance=True, apply_to=(0, ),
                  p_augment_ws=0., **slicing_config):
 
         super().__init__(path=path, path_in_file=path_in_file,
@@ -124,6 +114,7 @@
                          dtype=dtype, mean=mean, std=std, sigma=sigma,
                          p_augment_ws=p_augment_ws,
                          zero_mean_unit_variance=zero_mean_unit_variance,
+                         apply_to=apply_to,
                          **slicing_config)
 
         defect_augmentation_config = yaml2dict(defect_augmentation_config)
@@ -134,14 +125,8 @@
     def __getitem__(self, index):
         # Casting to int would allow index to be IndexSpec objects.
         index = int(index)
-<<<<<<< HEAD
-        slices = self.base_sequence[index]
-        sliced_volume = self.volume[tuple(slices)]
-        transformed = sliced_volume.astype('float32')
-=======
         slices = tuple(self.base_sequence[index])
         vol = self.volume[slices]
->>>>>>> bef2bde9
 
         # first we need to cast to the proper dtype
         vol = self.cast(vol)
@@ -151,14 +136,11 @@
         # otherwise they screw with the normalization !
         z_offset = slices[0].start
         vol = self.defect_augmentation(vol, z_offset=z_offset)
+        vol = [vol] if not isinstance(vol, (list, tuple)) else vol
 
         # apply the normal transformations (including normalization)
         if self.transforms is not None:
-            vol = self.transforms(vol)
-
-        transformed = [transformed] if not isinstance(transformed, (list, tuple)) else transformed
-        transformed = transformed if self.transforms is None  else\
-            self.transforms(*transformed)
+            vol = self.transforms(*vol)
 
         if self.return_index_spec:
             return vol, IndexSpec(index=index, base_sequence_at_index=slices)
