import torch.nn as nn
<<<<<<< HEAD

from .base import UNetSkeletonMultiscale
from ..unet.unet_3d import Output, CONV_TYPES, Encoder, Decoder, Base, EncoderResidual, DecoderResidual, BaseResidual
=======
from ..unet.base import XcoderResidual
from ..unet.unet_3d import Output, CONV_TYPES, Encoder, Decoder, get_sampler, get_pooler
from .base import UNetSkeletonMultiscale
from inferno.extensions.layers.convolutional import ConvELU3D
from inferno.extensions.layers.sampling import AnisotropicPool, AnisotropicUpsample


class EncoderResidual(XcoderResidual):
    def __init__(self, in_channels, out_channels, kernel_size, scale_factor=2, conv_type=ConvELU3D):
        super(EncoderResidual, self).__init__(in_channels, out_channels, kernel_size,
                                              conv_type=conv_type,
                                              pre_conv=get_pooler(scale_factor))


class DecoderResidual(XcoderResidual):
    def __init__(self, in_channels, out_channels, kernel_size, scale_factor=2, conv_type=ConvELU3D):
        super(DecoderResidual, self).__init__(in_channels, out_channels, kernel_size,
                                              conv_type=conv_type,
                                              post_conv=get_sampler(scale_factor))


class BaseResidual(XcoderResidual):
    def __init__(self, in_channels, out_channels, kernel_size, conv_type=ConvELU3D):
        super(BaseResidual, self).__init__(in_channels, out_channels, kernel_size,
                                           conv_type=conv_type,
                                           pre_conv=get_pooler(scale_factor),
                                           post_conv=get_sampler(scale_factor))
>>>>>>> 3f723aab


class UNet3DMultiscale(UNetSkeletonMultiscale):
    """
    3D U-Net architecture.
    """
    def __init__(self,
                 in_channels,
                 out_channels,
                 initial_num_fmaps,
                 fmap_growth,
                 scale_factor=2,
                 final_activation='auto',
                 conv_type_key='vanilla',
                 add_residual_connections=False,
                 return_inner_feature_layers=False):
        """
        Parameter:
        ----------
        in_channels (int): number of input channels
        out_channels (int): number of output channels
        initial_num_fmaps (int): number of feature maps of the first layer
        fmap_growth (int): growth factor of the feature maps; the number of feature maps
        in layer k is given by initial_num_fmaps * fmap_growth**k
        final_activation:  final activation used
        scale_factor (int or list / tuple): upscale / downscale factor (default: 2)
        final_activation:  final activation used (default: 'auto')
        conv_type_key: convolutin type
        add_residual_connections: add skip connections in each encoder/decoder
        """

        # validate conv-type
        assert conv_type_key in CONV_TYPES, conv_type_key
        conv_type = CONV_TYPES[conv_type_key]

        # validate scale factor
        assert isinstance(scale_factor, (int, list, tuple))
        self.scale_factor = [scale_factor] * 3 if isinstance(scale_factor, int) else scale_factor
        assert len(self.scale_factor) == 3
        # NOTE individual scale factors can have multiple entries for anisotropic sampling
        assert all(isinstance(sfactor, (int, list, tuple))
                   for sfactor in self.scale_factor)

        # Set attributes
        self.in_channels = in_channels
        self.out_channels = out_channels

        conv_type = CONV_TYPES[conv_type_key]
        decoder_type = DecoderResidual if add_residual_connections else Decoder
        encoder_type = EncoderResidual if add_residual_connections else Encoder
        base_type = EncoderResidual if add_residual_connections else Encoder

        # Build encoders with proper number of feature maps
        f0e = initial_num_fmaps
        f1e = initial_num_fmaps * fmap_growth
        f2e = initial_num_fmaps * fmap_growth**2
        encoders = [
            encoder_type(in_channels, f0e, 3, 0, conv_type=conv_type),
            encoder_type(f0e, f1e, 3, self.scale_factor[0], conv_type=conv_type),
            encoder_type(f1e, f2e, 3, self.scale_factor[1], conv_type=conv_type)
        ]

        # Build base
        # number of base output feature maps
        f0b = initial_num_fmaps * fmap_growth**3
        base = base_type(f2e, f0b, 3, scale_factor=self.scale_factor[2], conv_type=conv_type)

        # Build decoders (same number of feature maps as MALA)
        f2d = initial_num_fmaps * fmap_growth**2
        f1d = initial_num_fmaps * fmap_growth
        f0d = initial_num_fmaps
        # NOTE we need seperate samplers for consistent multi-scale
        decoders = [
            decoder_type(f0b + f2e + out_channels, f2d, 3, 0, conv_type=conv_type),
            decoder_type(f2d + f1e + out_channels, f1d, 3, 0, conv_type=conv_type),
            decoder_type(f1d + f0e + out_channels, f0d, 3, 0, conv_type=conv_type)
        ]

        # Build decoders
        output_0 = Output(f0d, out_channels, 3)
        output_1 = Output(f1d, out_channels, 3)
        output_2 = Output(f2d, out_channels, 3)
        output_3 = Output(f0b, out_channels, 3)
        predictors = [output_0, output_1, output_2, output_3]

        # Parse final activation
        if final_activation == 'auto':
            final_activation = nn.Sigmoid() if out_channels == 1 else nn.Softmax2d()
        samplers = [get_sampler(scale_factor=sf) for sf in reversed(self.scale_factor)]

        # Build the architecture
        super(UNet3DMultiscale, self).__init__(encoders=encoders,
                                               base=base,
                                               decoders=decoders,
                                               predictors=predictors,
                                               samplers=samplers,
                                               final_activation=final_activation,
                                               return_inner_feature_layers=return_inner_feature_layers)<|MERGE_RESOLUTION|>--- conflicted
+++ resolved
@@ -1,37 +1,6 @@
 import torch.nn as nn
-<<<<<<< HEAD
-
 from .base import UNetSkeletonMultiscale
-from ..unet.unet_3d import Output, CONV_TYPES, Encoder, Decoder, Base, EncoderResidual, DecoderResidual, BaseResidual
-=======
-from ..unet.base import XcoderResidual
-from ..unet.unet_3d import Output, CONV_TYPES, Encoder, Decoder, get_sampler, get_pooler
-from .base import UNetSkeletonMultiscale
-from inferno.extensions.layers.convolutional import ConvELU3D
-from inferno.extensions.layers.sampling import AnisotropicPool, AnisotropicUpsample
-
-
-class EncoderResidual(XcoderResidual):
-    def __init__(self, in_channels, out_channels, kernel_size, scale_factor=2, conv_type=ConvELU3D):
-        super(EncoderResidual, self).__init__(in_channels, out_channels, kernel_size,
-                                              conv_type=conv_type,
-                                              pre_conv=get_pooler(scale_factor))
-
-
-class DecoderResidual(XcoderResidual):
-    def __init__(self, in_channels, out_channels, kernel_size, scale_factor=2, conv_type=ConvELU3D):
-        super(DecoderResidual, self).__init__(in_channels, out_channels, kernel_size,
-                                              conv_type=conv_type,
-                                              post_conv=get_sampler(scale_factor))
-
-
-class BaseResidual(XcoderResidual):
-    def __init__(self, in_channels, out_channels, kernel_size, conv_type=ConvELU3D):
-        super(BaseResidual, self).__init__(in_channels, out_channels, kernel_size,
-                                           conv_type=conv_type,
-                                           pre_conv=get_pooler(scale_factor),
-                                           post_conv=get_sampler(scale_factor))
->>>>>>> 3f723aab
+from ..unet.unet_3d import Output, CONV_TYPES, Encoder, Decoder, Base, EncoderResidual, DecoderResidual, BaseResidual, get_sampler
 
 
 class UNet3DMultiscale(UNetSkeletonMultiscale):
