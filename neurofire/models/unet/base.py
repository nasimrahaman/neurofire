--- conflicted
+++ resolved
@@ -66,14 +66,10 @@
                                     kernel_size=self.kernel_size)
 
     def forward(self, input_):
-<<<<<<< HEAD
         # Legacy check:
         if not self.residual_blocks:
             return super(XcoderResidual, self).forward(input_)
         
-=======
-        input_ = input_ if self.pre_conv is None else self.pre_conv(input_)
->>>>>>> 3f723aab
         conv1_out = self.conv1(input_)
         conv2_out = self.conv2(conv1_out)
         conv3_out = self.conv3(conv2_out)
