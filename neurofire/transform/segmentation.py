import numpy as np
import torch
from torch.autograd import Variable

from scipy.ndimage import convolve
from scipy.ndimage.morphology import distance_transform_edt
from skimage.morphology import label

from inferno.io.transform import Transform
import inferno.utils.python_utils as pyu
import inferno.utils.torch_utils as tu

from ..criteria.loss_transforms import MaskTransitionToIgnoreLabel

import logging
logger = logging.getLogger(__name__)


class DtypeMapping(object):
    DTYPE_MAPPING = {'float32': 'float32',
                     'float': 'float32',
                     'double': 'float64',
                     'float64': 'float64',
                     'half': 'float16',
                     'float16': 'float16'}
    INVERSE_DTYPE_MAPPING = {'float32': 'float',
                             'float64': 'double',
                             'float16': 'half',
                             'int64': 'long'}


# TODO rename to Segmentation2Edges ?!
# TODO implement retain segmentation
# TODO test for torch and np
class Segmentation2Membranes(Transform, DtypeMapping):
    """Convert dense segmentation to boundary-maps (or membranes)."""
    def __init__(self, dtype='float32', **super_kwargs):
        super(Segmentation2Membranes, self).__init__(**super_kwargs)
        assert dtype in self.DTYPE_MAPPING.keys()
        self.dtype = self.DTYPE_MAPPING.get(dtype)

    def image_function(self, image):
        if isinstance(image, np.ndarray):
            return self._apply_numpy_tensor(image)
        elif torch.is_tensor(image):
            return self._apply_torch_tensor(image)
        else:
            raise NotImplementedError("Only support np.ndarray and torch.tensor, got %s" % type(image))

    def _apply_numpy_tensor(self, image):
        gx = convolve(np.float32(image), np.array([-1., 0., 1.]).reshape(1, 3))
        gy = convolve(np.float32(image), np.array([-1., 0., 1.]).reshape(3, 1))
        return getattr(np, self.dtype)((gx ** 2 + gy ** 2) > 0)

    # TODO implement and test
    # def _apply_torch_tensor(self, image):
    #     conv = torch.nn.functional.conv2d
    #     kernel = image.new(1, 3, 3).zero_()
    #     return


class NegativeExponentialDistanceTransform(Transform):
    """'Smooth' e.g. membranes by applying a negative exponential on the distance transform."""
    def __init__(self, gain=1., invert=True, **super_kwargs):
        super(NegativeExponentialDistanceTransform, self).__init__(**super_kwargs)
        self.invert = invert
        self.gain = gain

    def image_function(self, image):
        if self.invert:
            image = 1. - image
            return np.exp(-self.gain * distance_transform_edt(image))
        else:
            # for ISBI the labels are inverted
            return 1 - np.exp(-self.gain * distance_transform_edt(image))


class ConnectedComponents2D(Transform):
    """
    Apply connected components on segmentation in 2D.
    """
    def __init__(self, **super_kwargs):
        """
        Parameters
        ----------
        super_kwargs : dict
            Keyword arguments to the super class.
        """
        super(ConnectedComponents2D, self).__init__(**super_kwargs)

    def image_function(self, image):
        return label(image)


class ConnectedComponents3D(Transform):
    """
    Apply connected components on segmentation in 3D.
    """
    def __init__(self, **super_kwargs):
        """
        Parameters
        ----------
        super_kwargs : dict
            Keyword arguments to the super class.
        """
        super(ConnectedComponents3D, self).__init__(**super_kwargs)

    def volume_function(self, volume):
        return label(volume)

<<<<<<< HEAD
def get_boundary_offsets(boundary_erode_segmentation):
    # print("WARNING: boundary erosion not properly working with ignore label")
    # print("WARNING: boundary erosion has artifacts at the image border")
    assert isinstance(boundary_erode_segmentation, list)
    dim = len(boundary_erode_segmentation)

    # Center the offset to grow a symmetric boundary:
    boundary_offsets = [[bound_offset if i == j else 0 for j in range(dim)] for i, bound_offset in
                        enumerate(boundary_erode_segmentation) if bound_offset != 0]
    negative_boundary_offsets = [[-int(val / 2) for val in off] for off in boundary_offsets]
    boundary_offsets = [[int(val / 2) if val % 2 == 0 else int(val / 2) + 1 for val in off] for off in boundary_offsets]

    # First we compute the boundary:
    return boundary_offsets + [off for off in negative_boundary_offsets if np.array(off).sum() != 0]


=======

# TODO refactor affogato functionality to public repo and make this obsolete
>>>>>>> 3f723aab
class Segmentation2AffinitiesFromOffsets(Transform, DtypeMapping):
    """ Fallback implementation for affinities if you can't use transforms
    defined in 'affinities.py'
    """

    def __init__(self, offsets, dtype='float32',
                 add_singleton_channel_dimension=False,
<<<<<<< HEAD
                 use_gpu=False,
                 retain_segmentation=False,
                 boundary_erode_segmentation=None,
                 return_eroded_labels=False,
                 ignore_label=0,
                 **super_kwargs):
        """
        :param boundary_erode_segmentation: If not None, it is a list with len==dim specifying the thickness
        of the erosion in every dimension.
        """
=======
                 retain_segmentation=False, **super_kwargs):
>>>>>>> 3f723aab
        super(Segmentation2AffinitiesFromOffsets, self).__init__(**super_kwargs)
        assert pyu.is_listlike(offsets), "`offsets` must be a list or a tuple."
        assert len(offsets) > 0, "`offsets` must not be empty."
        assert ignore_label >= 0

        dim = len(offsets[0])
        assert dim in (2, 3), "Affinities are only supported for 2d and 3d input"
        self.dim = dim
        self.dtype = self.DTYPE_MAPPING.get(dtype)
        self.add_singleton_channel_dimension = bool(add_singleton_channel_dimension)
        self.offsets = offsets if isinstance(offsets, int) else tuple(offsets)
        self.retain_segmentation = retain_segmentation

        self.erode_boundary = True if boundary_erode_segmentation is not None else False
        self.return_eroded_labels = return_eroded_labels
        if boundary_erode_segmentation is not None:
            assert len(boundary_erode_segmentation) == dim
            boundary_offsets = get_boundary_offsets(boundary_erode_segmentation)

            self.compute_erosion_boundary = Segmentation2AffinitiesFromOffsets(dim, boundary_offsets,
                                               dtype=dtype,
                                               use_gpu=use_gpu,
                                               retain_segmentation=False,
                                               add_singleton_channel_dimension=add_singleton_channel_dimension,
                                               boundary_erode_segmentation=None,
                                               **super_kwargs)

            self.mask_ignore_label = MaskTransitionToIgnoreLabel(boundary_offsets, ignore_label=ignore_label, mode='return_mask',
                                                                     targets_are_inverted=True)

            # Then we mask any transition to the boundary:
            self.mask_erosion_boundary = MaskTransitionToIgnoreLabel(offsets, ignore_label=0,mode='return_mask',
                                        targets_are_inverted=True)
        self.boundary_erode_segmentation = boundary_erode_segmentation

    def convolve_with_shift_kernel(self, tensor, offset):
        if isinstance(tensor, np.ndarray):
            return self._convolve_with_shift_kernel_numpy(tensor, offset)
        elif torch.is_tensor(tensor):
            return self._convolve_with_shift_kernel_torch(tensor, offset)
        else:
            raise NotImplementedError

    def build_shift_kernels(self, offset):
        if self.dim == 3:
            # Again, the kernels are similar to conv kernels in torch.
            # We now have 2 output
            # channels, corresponding to (height, width)
            shift_combined = np.zeros(shape=(1, 1, 3, 3, 3), dtype=self.dtype)

            assert len(offset) == 3
            assert np.sum(np.abs(offset)) > 0

            shift_combined[0, 0, 1, 1, 1] = -1.
            s_z = 1 if offset[0] == 0 else (2 if offset[0] > 0 else 0)
            s_y = 1 if offset[1] == 0 else (2 if offset[1] > 0 else 0)
            s_x = 1 if offset[2] == 0 else (2 if offset[2] > 0 else 0)
            shift_combined[0, 0, s_z, s_y, s_x] = 1.
            return shift_combined

        elif self.dim == 2:
            # Again, the kernels are similar to conv kernels in torch.
            # We now have 2 output
            # channels, corresponding to (height, width)
            shift_combined = np.zeros(shape=(1, 1, 3, 3), dtype=self.dtype)

            assert len(offset) == 2
            assert np.sum(np.abs(offset)) > 0

            shift_combined[0, 0, 1, 1] = -1.
            s_x = 1 if offset[0] == 0 else (2 if offset[0] > 0 else 0)
            s_y = 1 if offset[1] == 0 else (2 if offset[1] > 0 else 0)
            shift_combined[0, 0, s_x, s_y] = 1.
            return shift_combined
        else:
            raise NotImplementedError

    def _convolve_with_shift_kernel_torch(self, tensor, offset):
        if self.dim == 3:
            # Make sure the tensor is contains 3D volumes (i.e. is 4D) with the first axis
            # being channel
            assert tensor.dim() == 4, "Tensor must be 4D for dim = 3."
            assert tensor.size(0) == 1, "Tensor must have only one channel."
            conv = torch.nn.functional.conv3d
        elif self.dim == 2:
            # Make sure the tensor contains 2D images (i.e. is 3D) with the first axis
            # being channel
            assert tensor.dim() == 3, "Tensor must be 3D for dim = 2."
            assert tensor.size(0) == 1, "Tensor must have only one channel."
            conv = torch.nn.functional.conv2d
        else:
            raise NotImplementedError
        # Cast tensor to the right datatype (no-op if it's the right dtype already)
        tensor = getattr(tensor, self.INVERSE_DTYPE_MAPPING.get(self.dtype))()
        shift_kernel = torch.from_numpy(self.build_shift_kernels(offset))
        # Build torch variables of the right shape (i.e. with a leading singleton batch axis)
        torch_tensor = torch.autograd.Variable(tensor[None, ...])
        torch_kernel = torch.autograd.Variable(shift_kernel)
        # Apply convolution (with zero padding). To obtain higher order features,
        # we apply a dilated convolution.
        abs_offset = tuple(max(1, abs(off)) for off in offset)
        torch_convolved = conv(input=torch_tensor,
                               weight=torch_kernel,
                               padding=abs_offset,
                               dilation=abs_offset)
        # Get rid of the singleton batch dimension (keep cuda tensor as is)
        convolved = torch_convolved.data[0, ...]
        return convolved

    def _convolve_with_shift_kernel_numpy(self, tensor, offset):
        if self.dim == 3:
            # Make sure the tensor is contains 3D volumes (i.e. is 4D) with the first axis
            # being channel
            assert tensor.ndim == 4, "Tensor must be 4D for dim = 3."
            assert tensor.shape[0] == 1, "Tensor must have only one channel."
            conv = torch.nn.functional.conv3d
        elif self.dim == 2:
            # Make sure the tensor contains 2D images (i.e. is 3D) with the first axis
            # being channel
            assert tensor.ndim == 3, "Tensor must be 3D for dim = 2."
            assert tensor.shape[0] == 1, "Tensor must have only one channel."
            conv = torch.nn.functional.conv2d
        else:
            raise NotImplementedError
        # Cast tensor to the right datatype
        if tensor.dtype != self.dtype:
            tensor = tensor.astype(self.dtype)
        # Build torch variables of the right shape (i.e. with a leading singleton batch axis)
        torch_tensor = torch.autograd.Variable(torch.from_numpy(tensor[None, ...]))
        shift_kernel = self.build_shift_kernels(offset)
        torch_kernel = torch.autograd.Variable(torch.from_numpy(shift_kernel))

        # Apply convolution (with zero padding). To obtain higher order features,
        # we apply a dilated convolution.
        abs_offset = tuple(max(1, abs(off)) for off in offset)
        # abs_offset = int(max(1, np.max(np.abs(offset))))
        torch_convolved = conv(input=torch_tensor,
                               weight=torch_kernel,
                               padding=abs_offset,
                               dilation=abs_offset)
        # Extract numpy array and get rid of the singleton batch dimension
        convolved = torch_convolved.data.cpu().numpy()[0, ...]
        return convolved

    def tensor_function(self, tensor):
        if isinstance(tensor, np.ndarray):
            output = self._tensor_function_numpy(tensor)
        elif torch.is_tensor(tensor):
            output =  self._tensor_function_torch(tensor)
        else:
            raise NotImplementedError("Only support np.ndarray and torch.tensor, got %s" % type(tensor))

        if self.erode_boundary:
            assert torch.is_tensor(tensor), "Numpy boundary erosion not implemented yet"
            output = self._compute_boundary_erosion(tensor, output)

        return output

    def _compute_boundary_erosion(self, tensor, output):
        # FIXME: problem with ignore label... There will be part of the boundary with ignore_label now that will not be masked...!
        # FIXME: a boundary is detected also at the border of the image!

        # First we compute the boundary mask: (should be zero when there is a boundary)
        boundary_affs = self.compute_erosion_boundary.tensor_function(tensor).byte()



        if self.add_singleton_channel_dimension:
            tensor = tensor[None, ...]

        # The mask should be zero when an ignore label is involved:
        ignore_mask = self.mask_ignore_label.full_mask_tensor(
            Variable(tensor[0].float()[None, None, ...], requires_grad=False))[0].byte()


        boundary_mask = torch.ones(tensor[0].size()).byte()
        if boundary_affs.is_cuda:
            boundary_mask = boundary_mask.cuda()
            ignore_mask = ignore_mask.cuda()
        for i in range(boundary_affs.size()[0]):
            boundary_mask = boundary_mask * (1 - (boundary_affs[i] == 0) * (ignore_mask[i] == 1))



        segmentation_labels = tensor[0].float() + 1
        segmentation_labels = segmentation_labels * boundary_mask.float()

        # Then we set to 'active/split' the affinities that involves the boundary:
        # The mask is zero when a boundary is involved:
        affs_mask = self.mask_erosion_boundary.full_mask_tensor(Variable(segmentation_labels[None, None, ...], requires_grad=False))[0]
        if self.retain_segmentation:
            output[1:] = output[1:] * affs_mask
            if self.return_eroded_labels:
                output[0] = segmentation_labels
        else:
            output = output * affs_mask




        return output

    def _tensor_function_torch(self, tensor):
        # Add singleton channel dimension if requested
        if self.add_singleton_channel_dimension:
            tensor = tensor[None, ...]
        if tensor.dim() not in [3, 4]:
            raise NotImplementedError("Affinity map generation is only supported in 2D and 3D. "
                                      "Did you mean to set add_singleton_channel_dimension to "
                                      "True?")
        if (tensor.dim() == 3 and self.dim == 2) or (tensor.dim() == 4 and self.dim == 3):
            # Convolve tensor with a shift kernel
            convolved_tensor = torch.cat([self.convolve_with_shift_kernel(tensor, offset)
                                         for offset in self.offsets], dim=0)
        elif tensor.dim() == 4 and self.dim == 2:
            # Tensor contains 3D volumes, but the affinity maps are computed in 2D. So we loop over
            # all z-planes and concatenate the results together
            assert False, "Not implemented yet"
            convolved_tensor = torch.stack([self.convolve_with_shift_kernel(tensor[:, z_num, ...])
                                            for z_num in range(tensor.size(1))], dim=1)
        else:
            raise NotImplementedError
        # Threshold convolved tensor
        binarized_affinities = tu.where(convolved_tensor == 0.,
                                        convolved_tensor.new(*convolved_tensor.size()).fill_(1.),
                                        convolved_tensor.new(*convolved_tensor.size()).fill_(0.))

        # We might want to carry the segmentation along (e.g. when combining MALIS with
        # euclidean loss higher-order affinities). If this is the case, we insert the segmentation
        # as the *first* channel.
        if self.retain_segmentation:
            tensor = getattr(tensor, self.INVERSE_DTYPE_MAPPING.get(self.dtype))()
            output = torch.cat((tensor, binarized_affinities), 0)
        else:
            output = binarized_affinities

        if self.erode_boundary:
            pass

        return output

    def _tensor_function_numpy(self, tensor):
        # Add singleton channel dimension if requested
        if self.add_singleton_channel_dimension:
            tensor = tensor[None, ...]
        if tensor.ndim not in [3, 4]:
            raise NotImplementedError("Affinity map generation is only supported in 2D and 3D. "
                                      "Did you mean to set add_singleton_channel_dimension to "
                                      "True?")
        if (tensor.ndim == 3 and self.dim == 2) or (tensor.ndim == 4 and self.dim == 3):
            # Convolve tensor with a shift kernel
            convolved_tensor = np.concatenate(
                [self.convolve_with_shift_kernel(tensor, offset)
                 for offset in self.offsets], axis=0)
        elif tensor.ndim == 4 and self.dim == 2:
            # Tensor contains 3D volumes, but the affinity maps are computed in 2D. So we loop over
            # all z-planes and concatenate the results together
            # TODO
            assert False, "Not implemented yet"
            convolved_tensor = np.stack([self.convolve_with_shift_kernel(tensor[:, z_num, ...])
                                         for z_num in range(tensor.shape[1])], axis=1)
        else:
            raise NotImplementedError
        # Threshold convolved tensor
        binarized_affinities = np.where(convolved_tensor == 0., 1., 0.)
        # Cast to be sure
        if not binarized_affinities.dtype == self.dtype:
            binarized_affinities = binarized_affinities.astype(self.dtype)

        if self.retain_segmentation:
            if tensor.dtype != self.dtype:
                tensor = tensor.astype(self.dtype)
            output = np.concatenate((tensor, binarized_affinities), axis=0)
        else:
            output = binarized_affinities
<<<<<<< HEAD

        if self.erode_boundary:
            raise NotImplementedError()
        return output


def shift_tensor(tensor, random_offset):
    padding = [(0,0)]
    slicing = [slice(None)]
    for o in random_offset:
        padding.append((max(0,-o), max(0, o)))
        if o == 0:
            slicing.append(slice(None))
        elif o > 0:
            slicing.append(slice(o, None))
        else:
            slicing.append(slice(None, o))

    shifted_tensor = np.pad(tensor, padding, "constant")
    tmp = shifted_tensor[slicing]
    return np.concatenate((tensor, shifted_tensor[slicing]), 0)


class ShiftImageAndSegmentationAffinitiesWithRandomOffsets(Transform):
    """
    This transformation applies a random offset shift to the complete training batch
    the input image is shifted by the random offset and concatenated as an additional channel
    the label is transformed to the corresponding affinities using Segmentation2AffinitiesFromOffsets
    """
    def __init__(self, dim, offset_range, dtype='float32',
                 use_gpu=False,
                 **super_kwargs):
        self.dim = dim
        self.dtype = dtype
        self.offset_range = offset_range
        self.use_gpu = use_gpu
        super(ShiftImageAndSegmentationAffinitiesWithRandomOffsets, self).__init__(**super_kwargs)

    def get_offset(self):
        ora = self.offset_range
        np.random.seed()
        random_offset = [np.random.randint(-ora[i], ora[i])
                            if ora[i] > 0 else 0 for i in range(self.dim)]
        if all(ro == 0 for ro in random_offset):
            # draw again if all offsets are zero
            return self.get_offset()
        else:
            return random_offset

    def batch_function(self, tensors):
        random_offset = self.get_offset()
        s2a = Segmentation2AffinitiesFromOffsets(self.dim, [random_offset], dtype='float32',
                 add_singleton_channel_dimension=True,
                 use_gpu=self.use_gpu,
                 retain_segmentation=True
            )
        return shift_tensor(tensors[0], random_offset), s2a.tensor_function(tensors[1])


class ConnectedComponents2D(Transform):
    """
    Apply connected components on segmentation in 2D.
    """
    def __init__(self, label_segmentation=True, **super_kwargs):
        """
        Parameters
        ----------
        label_segmentation : bool
            Whether the input is a segmentation. If True (default), this computes a
            connected components on both segmentation and binary images (instead of just binary
            images, when this is set to False). However, this would require vigra as a dependency.
        super_kwargs : dict
            Keyword arguments to the super class.
        """
        super(ConnectedComponents2D, self).__init__(**super_kwargs)
        self.label_segmentation = label_segmentation

    def image_function(self, image):
        if not with_vigra and self.label_segmentation:
            raise NotImplementedError("Connected components is not supported without vigra "
                                      "if label_segmentation is set to True.")
        if self.label_segmentation:
            connected_components = vigra.analysis.labelImageWithBackground(image)
        else:
            connected_components, _ = label(image)
        return connected_components


class ConnectedComponents3D(Transform):
    """
    Apply connected components on segmentation in 3D.
    """
    def __init__(self, label_segmentation=True, **super_kwargs):
        """
        Parameters
        ----------
        label_segmentation : bool
            Whether the input is a segmentation. If True (default), this computes a
            connected components on both segmentation and binary images (instead of just binary
            images, when this is set to False). However, this would require vigra as a dependency.
        super_kwargs : dict
            Keyword arguments to the super class.
        """
        super(ConnectedComponents3D, self).__init__(**super_kwargs)
        self.label_segmentation = label_segmentation

    def volume_function(self, volume):
        if not with_vigra and self.label_segmentation:
            raise NotImplementedError("Connected components is not supported without vigra "
                                      "if label_segmentation is set to True.")
        if self.label_segmentation:
            connected_components = vigra.analysis.labelVolumeWithBackground(volume.astype('uint32'))
        else:
            connected_components, _ = label(volume)
        return connected_components


# TODO separate Shift Transformation to it's own class
class ManySegmentationsToFuzzyAffinities(Transform):
    """ Crop patch of size `size` from the center of the image """
    def __init__(self, dim, offsets, add_singleton_channel_dimension=True,
                 use_gpu=False, retain_segmentation=False, shift_input=False,
                 multi_scale_factor=None, **super_kwargs):
        super(ManySegmentationsToFuzzyAffinities, self).__init__(**super_kwargs)
        self.dim = dim
        self.shift_input = shift_input
        self.add_singleton_channel_dimension = add_singleton_channel_dimension
        self.use_gpu = use_gpu
        self.retain_segmentation = retain_segmentation
        self.set_new_offset(offsets)
        self.multi_scale_factor = multi_scale_factor


    def single_scale_batch_function(self, image):
        # calculate the affinities for all label image channels
        # and return average
        assert(len(image[1].shape) == self.dim+1)
        affinities = np.sum([self.s2afo(i) for i in image[1]], axis=0)
        affinities /= len(image[1])

        if self.retain_segmentation:
            affinities = np.concatenate((image[1][0:1], affinities), 0)

        if self.shift_input:
            assert(len(self.offsets) == 1)
            return shift_tensor(image[0], self.offsets[0]), affinities
        else:
            return image[0], affinities
        
    def batch_function(self, image):
        if self.multi_scale_factor is None:
            return self.single_scale_batch_function(image)
        else:
            msf = self.multi_scale_factor
            ms = [1, msf**1, msf**2, msf**3]
            return image[0], tuple(self.single_scale_batch_function((image[0][:, ::s, ::s], image[1][:, ::s, ::s]))[1] for s in ms)

    def set_new_offset(self, offsets):
        self.offsets = offsets
        self.s2afo = Segmentation2AffinitiesFromOffsets(self.dim, self.offsets,
            add_singleton_channel_dimension=self.add_singleton_channel_dimension,
            use_gpu=self.use_gpu,
            retain_segmentation=False)

=======
        return output
>>>>>>> 3f723aab
<|MERGE_RESOLUTION|>--- conflicted
+++ resolved
@@ -108,7 +108,6 @@
     def volume_function(self, volume):
         return label(volume)
 
-<<<<<<< HEAD
 def get_boundary_offsets(boundary_erode_segmentation):
     # print("WARNING: boundary erosion not properly working with ignore label")
     # print("WARNING: boundary erosion has artifacts at the image border")
@@ -125,10 +124,8 @@
     return boundary_offsets + [off for off in negative_boundary_offsets if np.array(off).sum() != 0]
 
 
-=======
 
 # TODO refactor affogato functionality to public repo and make this obsolete
->>>>>>> 3f723aab
 class Segmentation2AffinitiesFromOffsets(Transform, DtypeMapping):
     """ Fallback implementation for affinities if you can't use transforms
     defined in 'affinities.py'
@@ -136,7 +133,6 @@
 
     def __init__(self, offsets, dtype='float32',
                  add_singleton_channel_dimension=False,
-<<<<<<< HEAD
                  use_gpu=False,
                  retain_segmentation=False,
                  boundary_erode_segmentation=None,
@@ -147,9 +143,6 @@
         :param boundary_erode_segmentation: If not None, it is a list with len==dim specifying the thickness
         of the erosion in every dimension.
         """
-=======
-                 retain_segmentation=False, **super_kwargs):
->>>>>>> 3f723aab
         super(Segmentation2AffinitiesFromOffsets, self).__init__(**super_kwargs)
         assert pyu.is_listlike(offsets), "`offsets` must be a list or a tuple."
         assert len(offsets) > 0, "`offsets` must not be empty."
@@ -425,171 +418,7 @@
             output = np.concatenate((tensor, binarized_affinities), axis=0)
         else:
             output = binarized_affinities
-<<<<<<< HEAD
 
         if self.erode_boundary:
             raise NotImplementedError()
-        return output
-
-
-def shift_tensor(tensor, random_offset):
-    padding = [(0,0)]
-    slicing = [slice(None)]
-    for o in random_offset:
-        padding.append((max(0,-o), max(0, o)))
-        if o == 0:
-            slicing.append(slice(None))
-        elif o > 0:
-            slicing.append(slice(o, None))
-        else:
-            slicing.append(slice(None, o))
-
-    shifted_tensor = np.pad(tensor, padding, "constant")
-    tmp = shifted_tensor[slicing]
-    return np.concatenate((tensor, shifted_tensor[slicing]), 0)
-
-
-class ShiftImageAndSegmentationAffinitiesWithRandomOffsets(Transform):
-    """
-    This transformation applies a random offset shift to the complete training batch
-    the input image is shifted by the random offset and concatenated as an additional channel
-    the label is transformed to the corresponding affinities using Segmentation2AffinitiesFromOffsets
-    """
-    def __init__(self, dim, offset_range, dtype='float32',
-                 use_gpu=False,
-                 **super_kwargs):
-        self.dim = dim
-        self.dtype = dtype
-        self.offset_range = offset_range
-        self.use_gpu = use_gpu
-        super(ShiftImageAndSegmentationAffinitiesWithRandomOffsets, self).__init__(**super_kwargs)
-
-    def get_offset(self):
-        ora = self.offset_range
-        np.random.seed()
-        random_offset = [np.random.randint(-ora[i], ora[i])
-                            if ora[i] > 0 else 0 for i in range(self.dim)]
-        if all(ro == 0 for ro in random_offset):
-            # draw again if all offsets are zero
-            return self.get_offset()
-        else:
-            return random_offset
-
-    def batch_function(self, tensors):
-        random_offset = self.get_offset()
-        s2a = Segmentation2AffinitiesFromOffsets(self.dim, [random_offset], dtype='float32',
-                 add_singleton_channel_dimension=True,
-                 use_gpu=self.use_gpu,
-                 retain_segmentation=True
-            )
-        return shift_tensor(tensors[0], random_offset), s2a.tensor_function(tensors[1])
-
-
-class ConnectedComponents2D(Transform):
-    """
-    Apply connected components on segmentation in 2D.
-    """
-    def __init__(self, label_segmentation=True, **super_kwargs):
-        """
-        Parameters
-        ----------
-        label_segmentation : bool
-            Whether the input is a segmentation. If True (default), this computes a
-            connected components on both segmentation and binary images (instead of just binary
-            images, when this is set to False). However, this would require vigra as a dependency.
-        super_kwargs : dict
-            Keyword arguments to the super class.
-        """
-        super(ConnectedComponents2D, self).__init__(**super_kwargs)
-        self.label_segmentation = label_segmentation
-
-    def image_function(self, image):
-        if not with_vigra and self.label_segmentation:
-            raise NotImplementedError("Connected components is not supported without vigra "
-                                      "if label_segmentation is set to True.")
-        if self.label_segmentation:
-            connected_components = vigra.analysis.labelImageWithBackground(image)
-        else:
-            connected_components, _ = label(image)
-        return connected_components
-
-
-class ConnectedComponents3D(Transform):
-    """
-    Apply connected components on segmentation in 3D.
-    """
-    def __init__(self, label_segmentation=True, **super_kwargs):
-        """
-        Parameters
-        ----------
-        label_segmentation : bool
-            Whether the input is a segmentation. If True (default), this computes a
-            connected components on both segmentation and binary images (instead of just binary
-            images, when this is set to False). However, this would require vigra as a dependency.
-        super_kwargs : dict
-            Keyword arguments to the super class.
-        """
-        super(ConnectedComponents3D, self).__init__(**super_kwargs)
-        self.label_segmentation = label_segmentation
-
-    def volume_function(self, volume):
-        if not with_vigra and self.label_segmentation:
-            raise NotImplementedError("Connected components is not supported without vigra "
-                                      "if label_segmentation is set to True.")
-        if self.label_segmentation:
-            connected_components = vigra.analysis.labelVolumeWithBackground(volume.astype('uint32'))
-        else:
-            connected_components, _ = label(volume)
-        return connected_components
-
-
-# TODO separate Shift Transformation to it's own class
-class ManySegmentationsToFuzzyAffinities(Transform):
-    """ Crop patch of size `size` from the center of the image """
-    def __init__(self, dim, offsets, add_singleton_channel_dimension=True,
-                 use_gpu=False, retain_segmentation=False, shift_input=False,
-                 multi_scale_factor=None, **super_kwargs):
-        super(ManySegmentationsToFuzzyAffinities, self).__init__(**super_kwargs)
-        self.dim = dim
-        self.shift_input = shift_input
-        self.add_singleton_channel_dimension = add_singleton_channel_dimension
-        self.use_gpu = use_gpu
-        self.retain_segmentation = retain_segmentation
-        self.set_new_offset(offsets)
-        self.multi_scale_factor = multi_scale_factor
-
-
-    def single_scale_batch_function(self, image):
-        # calculate the affinities for all label image channels
-        # and return average
-        assert(len(image[1].shape) == self.dim+1)
-        affinities = np.sum([self.s2afo(i) for i in image[1]], axis=0)
-        affinities /= len(image[1])
-
-        if self.retain_segmentation:
-            affinities = np.concatenate((image[1][0:1], affinities), 0)
-
-        if self.shift_input:
-            assert(len(self.offsets) == 1)
-            return shift_tensor(image[0], self.offsets[0]), affinities
-        else:
-            return image[0], affinities
-        
-    def batch_function(self, image):
-        if self.multi_scale_factor is None:
-            return self.single_scale_batch_function(image)
-        else:
-            msf = self.multi_scale_factor
-            ms = [1, msf**1, msf**2, msf**3]
-            return image[0], tuple(self.single_scale_batch_function((image[0][:, ::s, ::s], image[1][:, ::s, ::s]))[1] for s in ms)
-
-    def set_new_offset(self, offsets):
-        self.offsets = offsets
-        self.s2afo = Segmentation2AffinitiesFromOffsets(self.dim, self.offsets,
-            add_singleton_channel_dimension=self.add_singleton_channel_dimension,
-            use_gpu=self.use_gpu,
-            retain_segmentation=False)
-
-=======
-        return output
->>>>>>> 3f723aab
+        return output